--- conflicted
+++ resolved
@@ -42,24 +42,8 @@
   actions: {
     login (context, payload) {
       payload = payload || {};
-<<<<<<< HEAD
-      return vueAuthInstance.login(payload.user, payload.requestOptions).then(function (resp) {
-        const decodedToken = jwt_decode(resp.data.access_token);
-        context.commit('isAuthenticated', {
-          isAuthenticated: vueAuthInstance.isAuthenticated()
-        });
-        context.commit('setProfile', {
-          profile: decodedToken.user_claims
-        });
-        context.commit('setOrganizationInfo', {
-          userOrganization: resp.data.organization
-        })
-      }, function(error) {
-        context.commit('setLoginErrors', {hasError: true});
-      })
-=======
       return new Promise((resolve, reject) => {
-        vueAuthInstance.login(payload.user, payload.requestOptions).then(function (resp) {
+        return vueAuthInstance.login(payload.user, payload.requestOptions).then(function (resp) {
           const decodedToken = jwt_decode(resp.data.access_token);
           context.commit('isAuthenticated', {
             isAuthenticated: vueAuthInstance.isAuthenticated()
@@ -67,13 +51,15 @@
           context.commit('setProfile', {
             profile: decodedToken.user_claims
           });
+          context.commit('setOrganizationInfo', {
+            userOrganization: resp.data.organization
+          })
           resolve(resp);
         }, function (error) {
           context.commit('setLoginErrors', {hasError: true});
           reject(error);
-        })
+        });
       });
->>>>>>> 4f491ce6
     },
 
     register (context, payload) {
