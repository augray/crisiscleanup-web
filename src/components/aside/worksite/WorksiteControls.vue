<template>
  <div >
    <div class="row">
      <div class="col">
        <div class="mx-auto" role="group">
<<<<<<< HEAD
          <button id="newSiteBtn" @click="enterNewSite" class="btn btn-primary">New</button>
          <button type="button" v-show="getWorksiteViews.editWorksite" @click="saveForm" id="save-btn-top" class="btn btn-secondary">Save</button>
          <!--<b-btn id="printBtn" v-b-modal.modal1>Print</b-btn>-->
          <button id="claim-btn" @click="fireClaimBtn" class="btn btn-secondary"
                  v-show="isCurrentSiteClaimedByUserOrg || !isCurrentSiteClaimed"
                  v-text="isCurrentSiteClaimed ? 'Claim' : 'Unclaim'"></button>
          <button id="historyBtn" v-show="getWorksiteViews.editWorksite" class="btn btn-secondary">History</button>
          <!--<button @click="contactOrg" class="btn btn-secondary">Contact</button>-->
=======
          <button id="newSiteBtn" @click="enterNewSite" class="btn btn-primary">{{ $t('actions.new') }}</button>
          <button id="searchFilterBtn" @click="fireSearchFilterBtn" class="btn btn-secondary">{{ $t('actions.save') }}</button>
          <!--<b-btn id="printBtn" v-b-modal.modal1>{{ $t('actions.print') }}</b-btn>-->
           <button id="claim-btn" @click="fireClaimBtn" class="btn btn-secondary"
                  v-show="isCurrentSiteClaimedByUserOrg || !isSiteClaimed"
                  v-text="isSiteClaimed ? $t('actions.claim') : $t('actions.unclaim')"></button>
          <button id="historyBtn" class="btn btn-secondary">{{ $t('actions.history') }}</button>
          <!--<button @click="contactOrg" class="btn btn-secondary">{{ $t('actions.contact') }}</button>-->
>>>>>>> 680f7594
        </div>
      </div>
      <PrintWorksite />
    </div>
  </div>
</template>
<script>
  import PrintWorksite from './PrintWorksite';
  import {mapGetters} from 'vuex';
  export default {
    data() {
      return {
        status: "Open, unassigned"
      }
    },
    components: {
      PrintWorksite
    },
    computed: {
      ...mapGetters(['isCurrentSiteClaimed', 'isCurrentSiteClaimedByUserOrg', 'getWorksiteViews'])
    },
    methods: {
      enterNewSite() {
        this.$store.commit('setActiveWorksiteView', {view: 'editWorksite'});
        this.$store.commit('resetCurrentSiteData');
        this.$store.commit('setSiteFormErrors', {})
      },
      saveForm() {
        this.$store.dispatch('saveSite');
      },
      contactOrg() {
        console.log("Contact org");
      },
      firePrintBtn() {
        console.log("Print")
      },
      fireEditBtn() {
        console.log("Load Form")
      },
      fireHistoryBtn() {
        console.log("Load History")
      },
      fireClaimBtn() {
        this.$store.dispatch('claimSite');
        // TODO: Update marker (emit/on or vuex computed prop)
//        this.marker.setIcon(generateMarkerImagePath(this.claimedBy, this.status, this.workType));
      },
      statusChanged(event) {
        const patchedSite = {
          status: this.status
        };
        this.$http.patch(`/worksites/${this.siteId}`, patchedSite).then(resp => {
          const data = resp.data;
          this.claimedBy = data.claimedBy;
          this.status = data.status;
          this.marker.setIcon(generateMarkerImagePath(this.claimedBy, this.status, this.workType));
        });

      }
    }
  }
</script><|MERGE_RESOLUTION|>--- conflicted
+++ resolved
@@ -3,25 +3,14 @@
     <div class="row">
       <div class="col">
         <div class="mx-auto" role="group">
-<<<<<<< HEAD
-          <button id="newSiteBtn" @click="enterNewSite" class="btn btn-primary">New</button>
-          <button type="button" v-show="getWorksiteViews.editWorksite" @click="saveForm" id="save-btn-top" class="btn btn-secondary">Save</button>
+          <button id="newSiteBtn" @click="enterNewSite" class="btn btn-primary">{{ $t('actions.new') }}</button>
+          <button type="button" v-show="getWorksiteViews.editWorksite" @click="saveForm" id="save-btn-top" class="btn btn-secondary">{{ $t('actions.save') }}</button>
           <!--<b-btn id="printBtn" v-b-modal.modal1>Print</b-btn>-->
           <button id="claim-btn" @click="fireClaimBtn" class="btn btn-secondary"
                   v-show="isCurrentSiteClaimedByUserOrg || !isCurrentSiteClaimed"
-                  v-text="isCurrentSiteClaimed ? 'Claim' : 'Unclaim'"></button>
-          <button id="historyBtn" v-show="getWorksiteViews.editWorksite" class="btn btn-secondary">History</button>
+                  v-text="isCurrentSiteClaimed ? $t('actions.claim') : $t('actions.unclaim')"></button>
+          <button id="historyBtn" v-show="getWorksiteViews.editWorksite" class="btn btn-secondary">{{ $t('actions.history') }}</button>
           <!--<button @click="contactOrg" class="btn btn-secondary">Contact</button>-->
-=======
-          <button id="newSiteBtn" @click="enterNewSite" class="btn btn-primary">{{ $t('actions.new') }}</button>
-          <button id="searchFilterBtn" @click="fireSearchFilterBtn" class="btn btn-secondary">{{ $t('actions.save') }}</button>
-          <!--<b-btn id="printBtn" v-b-modal.modal1>{{ $t('actions.print') }}</b-btn>-->
-           <button id="claim-btn" @click="fireClaimBtn" class="btn btn-secondary"
-                  v-show="isCurrentSiteClaimedByUserOrg || !isSiteClaimed"
-                  v-text="isSiteClaimed ? $t('actions.claim') : $t('actions.unclaim')"></button>
-          <button id="historyBtn" class="btn btn-secondary">{{ $t('actions.history') }}</button>
-          <!--<button @click="contactOrg" class="btn btn-secondary">{{ $t('actions.contact') }}</button>-->
->>>>>>> 680f7594
         </div>
       </div>
       <PrintWorksite />
