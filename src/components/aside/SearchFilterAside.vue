<template>
  <div>
<<<<<<< HEAD
    <Callout class="m-0 py-2 text-muted bg-light text-uppercase">
      <small><b>Search</b></small>
    </Callout>
    <div class="container" style="padding-top: 10px;">
      <Search />
=======
    <Callout class="m-0 py-2 text-muted text-center bg-light text-uppercase">
      <small><b>{{ $t('searchFilterAside.search_worksites') }}</b></small>
    </Callout>
    <div class="container" style="padding-top: 10px;">
      <SearchWorksite></SearchWorksite>
      <br>
      <h3>{{ $t('searchFilterAside.filter_worksites') }}</h3>
      <b-form-fieldset
        :label-cols="1"
        :horizontal="true">
        <b-form-checkbox :plain="true" value="1">
          <b>{{ $t('searchFilterAside.claimed_by') }} </b>
        </b-form-checkbox>
        <br>
        <b-form-checkbox :plain="true" value="2">
          <b>{{ $t('searchFilterAside.reported_by') }} </b>
        </b-form-checkbox>
        <br>
        <b-form-checkbox :plain="true" value="3">
          <b>{{ $t('searchFilterAside.unclaimed') }}</b>
        </b-form-checkbox>
        <br>
        <b-form-checkbox :plain="true" value="3">
          <b>{{ $t('searchFilterAside.open') }}</b>
        </b-form-checkbox>
        <br>
        <b-form-checkbox :plain="true" value="3">
          <b>{{ $t('searchFilterAside.closed') }}</b>
        </b-form-checkbox>
        <br>
        <b-form-checkbox :plain="true" value="3">
          <b>{{ $t('searchFilterAside.muck_out') }}</b>
        </b-form-checkbox>
        <br>
        <b-form-checkbox :plain="true" value="3">
          <b>{{ $t('searchFilterAside.trees') }}</b>
        </b-form-checkbox>
        <br>
        <b-form-checkbox :plain="true" value="3">
          <b>{{ $t('searchFilterAside.debris') }}</b>
        </b-form-checkbox>
        <br>
        <b-form-checkbox :plain="true" value="3">
          <b>{{ $t('searchFilterAside.other') }}</b>
        </b-form-checkbox>
      </b-form-fieldset>
>>>>>>> 680f7594
    </div>
  </div>
</template>

<script>
  import Search from './search/Search';
  import Callout from '@/components/Callout';

  export default {
    name: 'SearchFilterAside',
    components: {
      Search,
      Callout
    },
    data() {
      return {}
    },
    computed: {},
    mounted() {
    },
    methods: {}
  }
</script><|MERGE_RESOLUTION|>--- conflicted
+++ resolved
@@ -1,59 +1,10 @@
 <template>
   <div>
-<<<<<<< HEAD
-    <Callout class="m-0 py-2 text-muted bg-light text-uppercase">
-      <small><b>Search</b></small>
-    </Callout>
-    <div class="container" style="padding-top: 10px;">
-      <Search />
-=======
     <Callout class="m-0 py-2 text-muted text-center bg-light text-uppercase">
       <small><b>{{ $t('searchFilterAside.search_worksites') }}</b></small>
     </Callout>
     <div class="container" style="padding-top: 10px;">
-      <SearchWorksite></SearchWorksite>
-      <br>
-      <h3>{{ $t('searchFilterAside.filter_worksites') }}</h3>
-      <b-form-fieldset
-        :label-cols="1"
-        :horizontal="true">
-        <b-form-checkbox :plain="true" value="1">
-          <b>{{ $t('searchFilterAside.claimed_by') }} </b>
-        </b-form-checkbox>
-        <br>
-        <b-form-checkbox :plain="true" value="2">
-          <b>{{ $t('searchFilterAside.reported_by') }} </b>
-        </b-form-checkbox>
-        <br>
-        <b-form-checkbox :plain="true" value="3">
-          <b>{{ $t('searchFilterAside.unclaimed') }}</b>
-        </b-form-checkbox>
-        <br>
-        <b-form-checkbox :plain="true" value="3">
-          <b>{{ $t('searchFilterAside.open') }}</b>
-        </b-form-checkbox>
-        <br>
-        <b-form-checkbox :plain="true" value="3">
-          <b>{{ $t('searchFilterAside.closed') }}</b>
-        </b-form-checkbox>
-        <br>
-        <b-form-checkbox :plain="true" value="3">
-          <b>{{ $t('searchFilterAside.muck_out') }}</b>
-        </b-form-checkbox>
-        <br>
-        <b-form-checkbox :plain="true" value="3">
-          <b>{{ $t('searchFilterAside.trees') }}</b>
-        </b-form-checkbox>
-        <br>
-        <b-form-checkbox :plain="true" value="3">
-          <b>{{ $t('searchFilterAside.debris') }}</b>
-        </b-form-checkbox>
-        <br>
-        <b-form-checkbox :plain="true" value="3">
-          <b>{{ $t('searchFilterAside.other') }}</b>
-        </b-form-checkbox>
-      </b-form-fieldset>
->>>>>>> 680f7594
+      <Search />
     </div>
   </div>
 </template>
