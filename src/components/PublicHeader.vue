<template>
  <header class="app-header navbar">
    <router-link class="navbar-brand" to="map"></router-link>
    <b-nav is-nav-bar class="d-md-down-none">
      <b-nav-item class="px-3"><router-link to="map">{{ $t('publicHeader.realtime_map') }}</router-link></b-nav-item>
      <b-nav-item class="px-3"><router-link to="map#go-donate">{{ $t('publicHeader.donate') }}</router-link></b-nav-item>
      <b-nav-item class="px-3"><router-link to="map#go-poweredby">{{ $t('publicHeader.poweredby') }}</router-link></b-nav-item>
      <b-nav-item class="px-3"><router-link to="map#go-whoweserve">{{ $t('publicHeader.who_serve') }}</router-link></b-nav-item>
      <b-nav-item class="px-3"><router-link to="map#go-whyccu">{{ $t('publicHeader.testimonials') }}</router-link></b-nav-item>
      <b-nav-item class="px-3"><router-link to="map#go-join">{{ $t('publicHeader.join') }}</router-link></b-nav-item>
    </b-nav>
    <b-nav is-nav-bar class="ml-auto">
<<<<<<< HEAD
      <b-nav-item class="px-3"><router-link to="register-organization">Register</router-link></b-nav-item>
      <b-nav-item class="px-3"><router-link :to="loginRouteState">{{loginState}}</router-link></b-nav-item>
=======
      <b-nav-item class="px-3"><router-link to="register-organization">{{ $t('publicHeader.register') }}</router-link></b-nav-item>
      <b-nav-item class="px-3"><router-link to="login">{{ $t('publicHeader.login') }}</router-link></b-nav-item>
>>>>>>> 680f7594
    </b-nav>
  </header>
</template>
<script>
import vueAuthInstance from '@/services/auth';
import {mapState} from 'vuex';
export default {

  name: 'header',
  computed: {
    ...mapState('auth', ['isAuthenticated']),
    loginState() {
      return this.$store.state.auth.isAuthenticated ? 'Dashboard' : 'Login';
    },
    loginRouteState() {
      return this.$store.state.auth.isAuthenticated ? 'worker' : 'login';
    }
  },
  methods: {
    sidebarToggle (e) {
      e.preventDefault()
      document.body.classList.toggle('sidebar-hidden')
    },
    sidebarMinimize (e) {
      e.preventDefault()
      document.body.classList.toggle('sidebar-minimized')
    },
    mobileSidebarToggle (e) {
      e.preventDefault()
      document.body.classList.toggle('sidebar-mobile-show')
    },
    asideToggle (e) {
      e.preventDefault()
      document.body.classList.toggle('aside-menu-hidden')
    },
    goRealtimeMap() {
      this.$router.push({path: 'map'})
      document.querySelector('#go-realtimemap').scrollIntoView({
        behavior: 'smooth'
      })
    },
    goDonate() {
      this.$router.push({path: 'map'}).then(() => {
          document.querySelector('#go-donate').scrollIntoView({
            behavior: 'smooth'
          })
      });

    },
    goPoweredBy() {
      this.$router.push({path: 'map'})
      document.querySelector('#go-poweredby').scrollIntoView({
        behavior: 'smooth'
      })
    }
  }
}
</script><|MERGE_RESOLUTION|>--- conflicted
+++ resolved
@@ -10,13 +10,8 @@
       <b-nav-item class="px-3"><router-link to="map#go-join">{{ $t('publicHeader.join') }}</router-link></b-nav-item>
     </b-nav>
     <b-nav is-nav-bar class="ml-auto">
-<<<<<<< HEAD
-      <b-nav-item class="px-3"><router-link to="register-organization">Register</router-link></b-nav-item>
+      <b-nav-item class="px-3"><router-link to="register-organization">{{ $t('publicHeader.register') }}</router-link></b-nav-item>
       <b-nav-item class="px-3"><router-link :to="loginRouteState">{{loginState}}</router-link></b-nav-item>
-=======
-      <b-nav-item class="px-3"><router-link to="register-organization">{{ $t('publicHeader.register') }}</router-link></b-nav-item>
-      <b-nav-item class="px-3"><router-link to="login">{{ $t('publicHeader.login') }}</router-link></b-nav-item>
->>>>>>> 680f7594
     </b-nav>
   </header>
 </template>
