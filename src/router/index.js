--- conflicted
+++ resolved
@@ -103,8 +103,6 @@
           name: 'MyOrganization',
           component: MyOrganization,
           meta: {auth: true, title: i18n.t('routerIndex.my_organization_html_title')},
-<<<<<<< HEAD
-=======
         },
         {
           path: 'worksites',
@@ -117,7 +115,6 @@
           name: 'BrowseOrganizations',
           component: BrowseOrganizations,
           meta: {auth: true, title: 'Browse Organizations'},
->>>>>>> 4d710b15
         },
         {
           path: 'charts',
