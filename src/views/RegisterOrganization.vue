--- conflicted
+++ resolved
@@ -1,520 +1,489 @@
 <template>
-<div class="app">
-  <div class="app-body">
-    <div class="container-fluid">
-
-      <!--<b-form @submit="postOrganization">-->
-      <div class="card mx-4">
-
-        <div class="card-body p-4">
-
-          <div class="row">
-            <div class="col-md-12">
-              <h1 class="myCssClass">{{ $t('registerOrg.register_org') }}</h1>
-              <h3>{{ $t('registerOrg.survivor_register_msg') }}</h3>
-            </div>
-          </div>
-          <br>
-
-          <div class="row">
-            <div class="col-md-12">
-            </div>
-          </div>
-          <div class="row">
-            <div class="col-md-6">
-              <b-form-fieldset v-bind:label="$t('registerOrg.choose_a_disaster')" :label-cols="3" :horizontal="true">
-                <b-form-select v-model="selectedEvent" :options="getParticipatingEvents" :text-field="'name'" :value-field="'uid'" required :state="orgFormErrors.hasOwnProperty('participating_event_uid') ? false : null">
-                </b-form-select>
-              </b-form-fieldset>
-            </div>
-          </div>
-          <div class="row">
-            <div class="col-md-12">
-              <h5>{{ $t('registerOrg.primary_contact') }}</h5>
-
-            </div>
-            <div class="col-md-6">
-              <div class="input-group mb-3">
-                <span class="input-group-addon"><i class="icon-user"></i></span>
-                <b-form-input type="text" class="form-control" v-bind:placeholder="$t('registerOrg.first_name')" required v-model="contact_firstname" :state="orgFormErrors.contact.hasOwnProperty('firstname') ? false : null"></b-form-input>
-              </div>
-              <div class="input-group mb-3">
-                <span class="input-group-addon"><i class="icon-envelope"></i></span>
-                <b-form-input type="text" class="form-control" v-bind:placeholder="$t('registerOrg.email')" required :state="orgFormErrors.contact.hasOwnProperty('email') ? false : null" v-model="contact_email"></b-form-input>
-              </div>
-            </div>
-            <div class="col-md-6">
-              <div class="input-group mb-3">
-                <span class="input-group-addon"><i class="icon-user"></i></span>
-                <b-form-input type="text" class="form-control" v-bind:placeholder="$t('registerOrg.last_name')" required :state="orgFormErrors.contact.hasOwnProperty('lastname') ? false : null" v-model="contact_lastname"></b-form-input>
-              </div>
-              <div class="input-group mb-3">
-                <span class="input-group-addon"><i class="icon-phone"></i></span>
-                <b-form-input type="tel" class="form-control" v-bind:placeholder="$t('registerOrg.cell_phone_number')" :state="orgFormErrors.contact.hasOwnProperty('phone') ? false : null" pattern="[0-9]{3}-[0-9]{3}-[0-9]{4}" required v-model="contact_phone"></b-form-input>
-              </div>
-            </div>
-          </div>
-          <br>
-          <div class="row">
-            <div class="col-md-12">
-              <h5>{{ $t('registerOrg.org_info') }}</h5>
-              <h6>{{ $t('registerOrg.use_local_org_name_msg') }}</h6>
-            </div>
-            <div class="col-md-6">
-              <div class="input-group mb-3">
-                <span class="input-group-addon"><i class="icon-user"></i></span>
-                <b-form-input type="text" v-bind:placeholder="$t('registerOrg.organization_name')" v-model="name" v-bind:state="orgFormErrors.hasOwnProperty('name') ? false : null" required></b-form-input>
-                <!--<b-form-invalid-feedback>{{errorName}}</b-form-invalid-feedback>-->
-              </div>
-
-              <div class="input-group mb-3">
-                <span class="input-group-addon"><i class="icon-home"></i></span>
-                <b-form-input type="text" class="form-control" v-bind:placeholder="$t('registerOrg.address')" required v-model="address" :state="orgFormErrors.hasOwnProperty('address') ? false : null"></b-form-input>
-              </div>
-
-              <div class="input-group mb-3">
-                <span class="input-group-addon"><i class="icon-home"></i></span>
-                <b-form-input type="text" class="form-control" v-bind:placeholder="$t('registerOrg.state')" required :state="orgFormErrors.hasOwnProperty('state') ? false : null" v-model="state"></b-form-input>
-              </div>
-
-              <div class="input-group mb-4">
-                <span class="input-group-addon"><i class="icon-lock"></i></span>
-                <b-form-input type="text" class="form-control" v-bind:placeholder="$t('registerOrg.referral')" required :state="orgFormErrors.hasOwnProperty('referral') ? false : null" v-model="referral"></b-form-input>
-              </div>
-
-              <div class="input-group mb-4">
-                <span class="input-group-addon"><i class="icon-social-facebook"></i></span>
-                <b-form-input type="text" class="form-control" v-bind:placeholder="$t('registerOrg.facebook')" :state="orgFormErrors.hasOwnProperty('facebook') ? false : null" v-model="facebook"></b-form-input>
-              </div>
-
-
-            </div>
-            <div class="col-md-6">
-              <div class="input-group mb-3">
-                <span class="input-group-addon"><i class="icon-envelope"></i></span>
-                <b-form-input type="email" class="form-control" v-bind:placeholder="$t('registerOrg.email')" required :state="orgFormErrors.hasOwnProperty('email') ? false : null" v-model="email"></b-form-input>
-              </div>
-
-              <div class="input-group mb-3">
-                <span class="input-group-addon"><i class="icon-home"></i></span>
-                <b-form-input type="text" class="form-control" v-bind:placeholder="$t('registerOrg.city')" required :state="orgFormErrors.hasOwnProperty('city') ? false : null" v-model="city"></b-form-input>
-              </div>
-
-              <div class="input-group mb-3">
-                <span class="input-group-addon"><i class="icon-home"></i></span>
-                <b-form-input type="text" class="form-control" v-bind:placeholder="$t('registerOrg.zip_code')" required pattern="[0-9]{5}" :state="orgFormErrors.hasOwnProperty('zip_code') ? false : null" v-model="zip_code"></b-form-input>
-              </div>
-
-              <div class="input-group mb-4">
-                <span class="input-group-addon"><i class="icon-lock"></i></span>
-                <b-form-input type="url" class="form-control" v-bind:placeholder="$t('registerOrg.website')" :state="orgFormErrors.hasOwnProperty('url') ? false : null" v-model="url"></b-form-input>
-              </div>
-
-              <div class="input-group mb-4">
-                <span class="input-group-addon"><i class="icon-social-twitter"></i></span>
-                <b-form-input type="password" class="form-control" v-bind:placeholder="$t('registerOrg.twitter')" :state="orgFormErrors.hasOwnProperty('twitter') ? false : null" v-model="twitter"></b-form-input>
-              </div>
-            </div>
-
-          </div>
-
-          <div class="row">
-            <div class="col-md-12">
-              <h5>{{ $t('registerOrg.org_roles') }}</h5>
-
-            </div>
-            <div class="col-md-12">
-              <b-form-checkbox v-model="review_other_organizations">
-                <b>{{ $t('registerOrg.review_approve') }}</b> {{ $t('registerOrg.review_approve_msg') }}
-              </b-form-checkbox>
-              <br>
-              <b-form-checkbox v-model="does_damage_assessment">
-                <b>{{ $t('registerOrg.damage_assessment') }}</b> {{ $t('registerOrg.damage_assessment_msg') }}
-              </b-form-checkbox>
-              <br>
-              <b-form-checkbox v-model="does_cleanup">
-                <b>{{ $t('registerOrg.cleanup') }}</b> {{ $t('registerOrg.cleanup_msg') }}
-              </b-form-checkbox>
-              <br>
-              <b-form-checkbox v-model="does_follow_up">
-                <b>{{ $t('registerOrg.follow_up') }}</b> {{ $t('registerOrg.follow_up_msg') }}
-              </b-form-checkbox>
-              <br>
-              <b-form-checkbox v-model="does_minor_repairs">
-                <b>{{ $t('registerOrg.minor_repairs') }}</b> {{ $t('registerOrg.minor_repairs_msg') }}
-              </b-form-checkbox>
-              <br>
-              <b-form-checkbox v-model="does_rebuilding">
-                <b>{{ $t('registerOrg.rebuilding') }}</b> {{ $t('registerOrg.rebuilding_msg') }}
-              </b-form-checkbox>
-              <br>
-              <b-form-checkbox v-model="does_coordination">
-                <b>{{ $t('registerOrg.coordination') }}</b> {{ $t('registerOrg.coordination_msg') }}
-              </b-form-checkbox>
-              <br>
-              <b-form-checkbox v-model="government">
-                <b>{{ $t('registerOrg.government') }}</b> {{ $t('registerOrg.government_msg') }}
-              </b-form-checkbox>
-              <br>
-              <b-form-checkbox v-model="does_other_activity">
-                <b>{{ $t('registerOrg.other_activity') }}</b> {{ $t('registerOrg.other_activity_msg') }}
-              </b-form-checkbox>
-              <br>
-              <b-form-checkbox v-model="not_an_org">
-                <b>{{ $t('registerOrg.not_organization') }}</b> {{ $t('registerOrg.not_organization_msg') }}
-              </b-form-checkbox>
-            </div>
-
-          </div>
-          <div class="row">
-            <div class="col-md-8">
-              <div class="input-group mb-4">
-                <input type="text" class="form-control" v-bind:placeholder="$t('registerOrg.where_working')" v-model="where_are_you_working">
-              </div>
-            </div>
-          </div>
-          <div class="row">
-            <div class="col-md-12">
-              <b-form-checkbox v-model="publishable">
-                <b>{{ $t('registerOrg.publish_profile') }}</b>
-              </b-form-checkbox>
-              <br>
-              <b-form-checkbox v-model="accepted_terms">
-                <b>{{ $t('registerOrg.tos_priv_1') }} <router-link to="terms">{{ $t('registerOrg.tos_priv_tos') }}</router-link> {{ $t('registerOrg.tos_priv_and') }} <router-link to="privacy">{{ $t('registerOrg.tos_priv_priv') }}</router-link>{{ $t('registerOrg.tos_priv_2') }}</b>
-              </b-form-checkbox>
-            </div>
-          </div>
-          <div class="row">
-            <div class="col-md-12">
-              <button @click="signUp" type="button" class="btn btn-block btn-success btn-lg">{{ $t('actions.sign_up') }}</button>
+  <div class="app">
+    <div class="app-body">
+      <div class="container-fluid">
+
+        <!--<b-form @submit="postOrganization">-->
+        <div class="card mx-4">
+
+          <div class="card-body p-4">
+
+            <div class="row">
+              <div class="col-md-12">
+                <h1 class="myCssClass">{{ $t('registerOrg.register_org') }}</h1>
+                <h3>{{ $t('registerOrg.survivor_register_msg') }}</h3>
+              </div>
+            </div>
+            <br>
+
+            <div class="row">
+              <div class="col-md-12">
+              </div>
+            </div>
+            <div class="row">
+              <div class="col-md-6">
+                <b-form-fieldset
+                  v-bind:label = "$t('registerOrg.choose_a_disaster')"
+                  :label-cols="3"
+                  :horizontal="true">
+                  <b-form-select
+                    v-model="selectedEvent"
+                    :options="getParticipatingEvents"
+                    :text-field="'name'"
+                    :value-field="'uid'"
+                    required
+                    :state="orgFormErrors.hasOwnProperty('participating_event_uid') ? false : null">
+                  </b-form-select>
+                </b-form-fieldset>
+              </div>
+            </div>
+            <div class="row">
+              <div class="col-md-12">
+                <h5>{{ $t('registerOrg.primary_contact') }}</h5>
+
+              </div>
+              <div class="col-md-6">
+                <div class="input-group mb-3">
+                  <span class="input-group-addon"><i class="icon-user"></i></span>
+                  <b-form-input type="text" class="form-control" v-bind:placeholder = "$t('registerOrg.first_name')" required
+                                v-model="contact_firstname"
+                                :state="orgFormErrors.contact.hasOwnProperty('firstname') ? false : null"
+                  ></b-form-input>
+                </div>
+                <div class="input-group mb-3">
+                  <span class="input-group-addon"><i class="icon-envelope"></i></span>
+                  <b-form-input type="text" class="form-control" v-bind:placeholder = "$t('registerOrg.email')" required
+                                :state="orgFormErrors.contact.hasOwnProperty('email') ? false : null"
+                                v-model="contact_email"></b-form-input>
+                </div>
+              </div>
+              <div class="col-md-6">
+                <div class="input-group mb-3">
+                  <span class="input-group-addon"><i class="icon-user"></i></span>
+                  <b-form-input type="text" class="form-control" v-bind:placeholder = "$t('registerOrg.last_name')" required
+                                :state="orgFormErrors.contact.hasOwnProperty('lastname') ? false : null"
+                                v-model="contact_lastname"></b-form-input>
+                </div>
+                <div class="input-group mb-3">
+                  <span class="input-group-addon"><i class="icon-phone"></i></span>
+                  <b-form-input type="tel" class="form-control" v-bind:placeholder = "$t('registerOrg.cell_phone_number')"
+                                :state="orgFormErrors.contact.hasOwnProperty('phone') ? false : null"
+                                pattern="[0-9]{3}-[0-9]{3}-[0-9]{4}" required v-model="contact_phone"></b-form-input>
+                </div>
+              </div>
+            </div>
+            <br>
+            <div class="row">
+              <div class="col-md-12">
+                <h5>{{ $t('registerOrg.org_info') }}</h5>
+                <h6>{{ $t('registerOrg.use_local_org_name_msg') }}</h6>
+              </div>
+              <div class="col-md-6">
+                <div class="input-group mb-3">
+                  <span class="input-group-addon"><i class="icon-user"></i></span>
+                  <b-form-input type="text" v-bind:placeholder = "$t('registerOrg.organization_name')" v-model="name"
+                                v-bind:state="orgFormErrors.hasOwnProperty('name') ? false : null" required></b-form-input>
+                  <!--<b-form-invalid-feedback>{{errorName}}</b-form-invalid-feedback>-->
+                </div>
+
+                <div class="input-group mb-3">
+                  <span class="input-group-addon"><i class="icon-home"></i></span>
+                  <b-form-input type="text" class="form-control" v-bind:placeholder = "$t('registerOrg.address')" required
+                                v-model="address" :state="orgFormErrors.hasOwnProperty('address') ? false : null"></b-form-input>
+                </div>
+
+                <div class="input-group mb-3">
+                  <span class="input-group-addon"><i class="icon-home"></i></span>
+                  <b-form-input type="text" class="form-control" v-bind:placeholder = "$t('registerOrg.state')" required
+                                :state="orgFormErrors.hasOwnProperty('state') ? false : null"
+                                v-model="state"></b-form-input>
+                </div>
+
+                <div class="input-group mb-4">
+                  <span class="input-group-addon"><i class="icon-lock"></i></span>
+                  <b-form-input type="text" class="form-control" v-bind:placeholder = "$t('registerOrg.referral')" required
+                                :state="orgFormErrors.hasOwnProperty('referral') ? false : null"
+                                v-model="referral"></b-form-input>
+                </div>
+
+                <div class="input-group mb-4">
+                  <span class="input-group-addon"><i class="icon-social-facebook"></i></span>
+                  <b-form-input type="text" class="form-control" v-bind:placeholder = "$t('registerOrg.facebook')"
+                                :state="orgFormErrors.hasOwnProperty('facebook') ? false : null"
+                                v-model="facebook"></b-form-input>
+                </div>
+
+
+              </div>
+              <div class="col-md-6">
+                <div class="input-group mb-3">
+                  <span class="input-group-addon"><i class="icon-envelope"></i></span>
+                  <b-form-input type="email" class="form-control" v-bind:placeholder = "$t('registerOrg.email')" required
+                                :state="orgFormErrors.hasOwnProperty('email') ? false : null"
+                                v-model="email"></b-form-input>
+                </div>
+
+                <div class="input-group mb-3">
+                  <span class="input-group-addon"><i class="icon-home"></i></span>
+                  <b-form-input type="text" class="form-control" v-bind:placeholder = "$t('registerOrg.city')" required
+                                :state="orgFormErrors.hasOwnProperty('city') ? false : null"
+                                v-model="city"></b-form-input>
+                </div>
+
+                <div class="input-group mb-3">
+                  <span class="input-group-addon"><i class="icon-home"></i></span>
+                  <b-form-input type="text" class="form-control" v-bind:placeholder = "$t('registerOrg.zip_code')" required pattern="[0-9]{5}"
+                                :state="orgFormErrors.hasOwnProperty('zip_code') ? false : null"
+                                v-model="zip_code"></b-form-input>
+                </div>
+
+                <div class="input-group mb-4">
+                  <span class="input-group-addon"><i class="icon-lock"></i></span>
+                  <b-form-input type="url" class="form-control" v-bind:placeholder = "$t('registerOrg.website')"
+                                :state="orgFormErrors.hasOwnProperty('url') ? false : null"
+                                v-model="url"></b-form-input>
+                </div>
+
+                <div class="input-group mb-4">
+                  <span class="input-group-addon"><i class="icon-social-twitter"></i></span>
+                  <b-form-input type="password" class="form-control" v-bind:placeholder = "$t('registerOrg.twitter')"
+                                :state="orgFormErrors.hasOwnProperty('twitter') ? false : null"
+                                v-model="twitter"></b-form-input>
+                </div>
+              </div>
+
+            </div>
+
+            <div class="row">
+              <div class="col-md-12">
+                <h5>{{ $t('registerOrg.org_roles') }}</h5>
+
+              </div>
+              <div class="col-md-12">
+                  <b-form-checkbox v-model="review_other_organizations">
+                    <b>{{ $t('registerOrg.review_approve') }}</b> {{ $t('registerOrg.review_approve_msg') }}
+                  </b-form-checkbox>
+                  <br>
+                  <b-form-checkbox v-model="does_damage_assessment">
+                    <b>{{ $t('registerOrg.damage_assessment') }}</b> {{ $t('registerOrg.damage_assessment_msg') }}
+                  </b-form-checkbox>
+                  <br>
+                  <b-form-checkbox v-model="does_cleanup">
+                    <b>{{ $t('registerOrg.cleanup') }}</b> {{ $t('registerOrg.cleanup_msg') }}
+                  </b-form-checkbox>
+                  <br>
+                  <b-form-checkbox v-model="does_follow_up">
+                    <b>{{ $t('registerOrg.follow_up') }}</b> {{ $t('registerOrg.follow_up_msg') }}
+                  </b-form-checkbox>
+                  <br>
+                  <b-form-checkbox v-model="does_minor_repairs">
+                    <b>{{ $t('registerOrg.minor_repairs') }}</b> {{ $t('registerOrg.minor_repairs_msg') }}
+                  </b-form-checkbox>
+                  <br>
+                  <b-form-checkbox v-model="does_rebuilding">
+                    <b>{{ $t('registerOrg.rebuilding') }}</b> {{ $t('registerOrg.rebuilding_msg') }}
+                  </b-form-checkbox>
+                  <br>
+                  <b-form-checkbox v-model="does_coordination">
+                    <b>{{ $t('registerOrg.coordination') }}</b> {{ $t('registerOrg.coordination_msg') }}
+                  </b-form-checkbox>
+                  <br>
+                  <b-form-checkbox v-model="government">
+                    <b>{{ $t('registerOrg.government') }}</b> {{ $t('registerOrg.government_msg') }}
+                  </b-form-checkbox>
+                  <br>
+                  <b-form-checkbox v-model="does_other_activity">
+                    <b>{{ $t('registerOrg.other_activity') }}</b> {{ $t('registerOrg.other_activity_msg') }}
+                  </b-form-checkbox>
+                  <br>
+                  <b-form-checkbox v-model="not_an_org">
+                    <b>{{ $t('registerOrg.not_organization') }}</b> {{ $t('registerOrg.not_organization_msg') }}
+                  </b-form-checkbox>
+              </div>
+
+            </div>
+            <div class="row">
+              <div class="col-md-8">
+                <div class="input-group mb-4">
+                  <input type="text" class="form-control" v-bind:placeholder = "$t('registerOrg.where_working')" v-model="where_are_you_working">
+                </div>
+              </div>
+            </div>
+            <div class="row">
+              <div class="col-md-12">
+                <b-form-checkbox v-model="publishable">
+                  <b>{{ $t('registerOrg.publish_profile') }}</b>
+                </b-form-checkbox>
+                <br>
+                <b-form-checkbox v-model="accepted_terms">
+                  <b>{{ $t('registerOrg.tos_priv_1') }} <router-link to="terms">{{ $t('registerOrg.tos_priv_tos') }}</router-link> {{ $t('registerOrg.tos_priv_and') }} <router-link to="privacy">{{ $t('registerOrg.tos_priv_priv') }}</router-link>{{ $t('registerOrg.tos_priv_2') }}</b>
+                </b-form-checkbox>
+              </div>
+            </div>
+            <div class="row">
+              <div class="col-md-12">
+                <button @click="signUp" type="button" class="btn btn-block btn-success btn-lg">{{ $t('actions.sign_up') }}</button>
+              </div>
             </div>
           </div>
         </div>
+
+        <!--</b-form>-->
       </div>
-
-      <!--</b-form>-->
     </div>
   </div>
-</div>
 </template>
 
 <style scoped>
-.myCssClass {
-  color: blue;
-}
+  .myCssClass {
+    color: blue;
+  }
 </style>
 
 <script>
-import {
-  mapGetters,
-  mapActions
-} from 'vuex';
-
-export default {
-
-  name: 'RegisterOrganization',
-  computed: {
-    ...mapGetters(['getParticipatingEvents', 'getCurrentEvent']),
-    orgFormErrors() {
-      return this.$store.getters.getOrgFormErrors;
-    },
-    selectedEvent: {
-      get() {
-        return this.$store.state.publicModule.org.participating_event_uid;
-      },
-      set(value) {
-        this.$store.commit('updateOrg', {
-          participating_event_uid: value
-        });
+  import {mapGetters, mapActions} from 'vuex';
+
+  export default {
+
+    name: 'RegisterOrganization',
+    computed: {
+      ...mapGetters(['getParticipatingEvents', 'getCurrentEvent']),
+      orgFormErrors() {
+        return this.$store.getters.getOrgFormErrors;
+      },
+      selectedEvent: {
+        get() {
+          return this.$store.state.publicModule.org.participating_event_uid;
+        },
+        set(value) {
+          this.$store.commit('updateOrg', {participating_event_uid: value});
+        }
+      },
+      contact_firstname: {
+        get() {
+          return this.$store.state.publicModule.org.contact.firstname;
+        },
+        set(value) {
+          this.$store.commit('updateContact', {firstname: value});
+        }
+      },
+      contact_email: {
+        get() {
+          return this.$store.state.publicModule.org.contact.email;
+        },
+        set(value) {
+          this.$store.commit('updateContact', {email: value});
+        }
+      },
+      contact_lastname: {
+        get() {
+          return this.$store.state.publicModule.org.contact.lastname;
+        },
+        set(value) {
+          this.$store.commit('updateContact', {lastname: value});
+        }
+      },
+      contact_phone: {
+        get() {
+          return this.$store.state.publicModule.org.contact.phone;
+        },
+        set(value) {
+          this.$store.commit('updateContact', {phone: value});
+        }
+      },
+      name: {
+        get() {
+          return this.$store.state.publicModule.org.name;
+        },
+        set(value) {
+          this.$store.commit('updateOrg', {name: value});
+        }
+      },
+      address: {
+        get() {
+          return this.$store.state.publicModule.org.address;
+        },
+        set(value) {
+          this.$store.commit('updateOrg', {address: value});
+        }
+      },
+      state: {
+        get() {
+          return this.$store.state.publicModule.org.state;
+        },
+        set(value) {
+          this.$store.commit('updateOrg', {state: value});
+        }
+      },
+      referral: {
+        get() {
+          return this.$store.state.publicModule.org.referral;
+        },
+        set(value) {
+          this.$store.commit('updateOrg', {referral: value});
+        }
+      },
+      facebook: {
+        get() {
+          return this.$store.state.publicModule.org.facebook;
+        },
+        set(value) {
+          this.$store.commit('updateOrg', {facebook: value});
+        }
+      },
+      email: {
+        get() {
+          return this.$store.state.publicModule.org.email;
+        },
+        set(value) {
+          this.$store.commit('updateOrg', {email: value});
+        }
+      },
+      city: {
+        get() {
+          return this.$store.state.publicModule.org.city;
+        },
+        set(value) {
+          this.$store.commit('updateOrg', {city: value});
+        }
+      },
+      zip_code: {
+        get() {
+          return this.$store.state.publicModule.org.zip_code;
+        },
+        set(value) {
+          this.$store.commit('updateOrg', {zip_code: value});
+        }
+      },
+      url: {
+        get() {
+          return this.$store.state.publicModule.org.url;
+        },
+        set(value) {
+          this.$store.commit('updateOrg', {url: value});
+        }
+      },
+      twitter: {
+        get() {
+          return this.$store.state.publicModule.org.twitter;
+        },
+        set(value) {
+          this.$store.commit('updateOrg', {twitter: value});
+        }
+      },
+      review_other_organizations: {
+        get() {
+          return this.$store.state.publicModule.org.review_other_organizations;
+        },
+        set(value) {
+          this.$store.commit('updateOrg', {review_other_organizations: value});
+        }
+      },
+      does_damage_assessment: {
+        get() {
+          return this.$store.state.publicModule.org.does_damage_assessment;
+        },
+        set(value) {
+          this.$store.commit('updateOrg', {does_damage_assessment: value});
+        }
+      },
+      does_cleanup: {
+        get() {
+          return this.$store.state.publicModule.org.does_cleanup;
+        },
+        set(value) {
+          this.$store.commit('updateOrg', {does_cleanup: value});
+        }
+      },
+      does_follow_up: {
+        get() {
+          return this.$store.state.publicModule.org.does_follow_up;
+        },
+        set(value) {
+          this.$store.commit('updateOrg', {does_follow_up: value});
+        }
+      },
+      does_minor_repairs: {
+        get() {
+          return this.$store.state.publicModule.org.does_minor_repairs;
+        },
+        set(value) {
+          this.$store.commit('updateOrg', {does_minor_repairs: value});
+        }
+      },
+      does_rebuilding: {
+        get() {
+          return this.$store.state.publicModule.org.does_rebuilding;
+        },
+        set(value) {
+          this.$store.commit('updateOrg', {does_rebuilding: value});
+        }
+      },
+      does_coordination: {
+        get() {
+          return this.$store.state.publicModule.org.does_coordination;
+        },
+        set(value) {
+          this.$store.commit('updateOrg', {does_coordination: value});
+        }
+      },
+      government: {
+        get() {
+          return this.$store.state.publicModule.org.government;
+        },
+        set(value) {
+          this.$store.commit('updateOrg', {government: value});
+        }
+      },
+      does_other_activity: {
+        get() {
+          return this.$store.state.publicModule.org.does_other_activity;
+        },
+        set(value) {
+          this.$store.commit('updateOrg', {does_other_activity: value});
+        }
+      },
+      not_an_org: {
+        get() {
+          return this.$store.state.publicModule.org.not_an_org;
+        },
+        set(value) {
+          this.$store.commit('updateOrg', {not_an_org: value});
+        }
+      },
+      where_are_you_working: {
+        get() {
+          return this.$store.state.publicModule.org.where_are_you_working;
+        },
+        set(value) {
+          this.$store.commit('updateOrg', {where_are_you_working: value});
+        }
+      },
+      publishable: {
+        get() {
+          return this.$store.state.publicModule.org.publishable;
+        },
+        set(value) {
+          this.$store.commit('updateOrg', {publishable: value});
+        }
+      },
+      accepted_terms: {
+        get() {
+          return this.$store.state.publicModule.org.accepted_terms;
+        },
+        set(value) {
+          this.$store.commit('updateOrg', {accepted_terms: value});
+        }
       }
     },
-    contact_firstname: {
-      get() {
-        return this.$store.state.publicModule.org.contact.firstname;
-      },
-      set(value) {
-        this.$store.commit('updateContact', {
-          firstname: value
-        });
-      }
+    mounted() {
+      this.$store.dispatch('getParticipatingEvents');
     },
-    contact_email: {
-      get() {
-        return this.$store.state.publicModule.org.contact.email;
-      },
-      set(value) {
-        this.$store.commit('updateContact', {
-          email: value
-        });
-      }
-    },
-    contact_lastname: {
-      get() {
-        return this.$store.state.publicModule.org.contact.lastname;
-      },
-      set(value) {
-        this.$store.commit('updateContact', {
-          lastname: value
-        });
-      }
-    },
-    contact_phone: {
-      get() {
-        return this.$store.state.publicModule.org.contact.phone;
-      },
-      set(value) {
-        this.$store.commit('updateContact', {
-          phone: value
-        });
-      }
-    },
-    name: {
-      get() {
-        return this.$store.state.publicModule.org.name;
-      },
-      set(value) {
-        this.$store.commit('updateOrg', {
-          name: value
-        });
-      }
-    },
-    address: {
-      get() {
-        return this.$store.state.publicModule.org.address;
-      },
-      set(value) {
-        this.$store.commit('updateOrg', {
-          address: value
-        });
-      }
-    },
-    state: {
-      get() {
-        return this.$store.state.publicModule.org.state;
-      },
-      set(value) {
-        this.$store.commit('updateOrg', {
-          state: value
-        });
-      }
-    },
-    referral: {
-      get() {
-        return this.$store.state.publicModule.org.referral;
-      },
-      set(value) {
-        this.$store.commit('updateOrg', {
-          referral: value
-        });
-      }
-    },
-    facebook: {
-      get() {
-        return this.$store.state.publicModule.org.facebook;
-      },
-      set(value) {
-        this.$store.commit('updateOrg', {
-          facebook: value
-        });
-      }
-    },
-    email: {
-      get() {
-        return this.$store.state.publicModule.org.email;
-      },
-      set(value) {
-        this.$store.commit('updateOrg', {
-          email: value
-        });
-      }
-    },
-    city: {
-      get() {
-        return this.$store.state.publicModule.org.city;
-      },
-      set(value) {
-        this.$store.commit('updateOrg', {
-          city: value
-        });
-      }
-    },
-    zip_code: {
-      get() {
-        return this.$store.state.publicModule.org.zip_code;
-      },
-      set(value) {
-        this.$store.commit('updateOrg', {
-          zip_code: value
-        });
-      }
-    },
-    url: {
-      get() {
-        return this.$store.state.publicModule.org.url;
-      },
-      set(value) {
-        this.$store.commit('updateOrg', {
-          url: value
-        });
-      }
-    },
-    twitter: {
-      get() {
-        return this.$store.state.publicModule.org.twitter;
-      },
-      set(value) {
-        this.$store.commit('updateOrg', {
-          twitter: value
-        });
-      }
-    },
-    review_other_organizations: {
-      get() {
-        return this.$store.state.publicModule.org.review_other_organizations;
-      },
-      set(value) {
-        this.$store.commit('updateOrg', {
-          review_other_organizations: value
-        });
-      }
-    },
-    does_damage_assessment: {
-      get() {
-        return this.$store.state.publicModule.org.does_damage_assessment;
-      },
-      set(value) {
-        this.$store.commit('updateOrg', {
-          does_damage_assessment: value
-        });
-      }
-    },
-    does_cleanup: {
-      get() {
-        return this.$store.state.publicModule.org.does_cleanup;
-      },
-      set(value) {
-        this.$store.commit('updateOrg', {
-          does_cleanup: value
-        });
-      }
-    },
-    does_follow_up: {
-      get() {
-        return this.$store.state.publicModule.org.does_follow_up;
-      },
-      set(value) {
-        this.$store.commit('updateOrg', {
-          does_follow_up: value
-        });
-      }
-    },
-    does_minor_repairs: {
-      get() {
-        return this.$store.state.publicModule.org.does_minor_repairs;
-      },
-      set(value) {
-        this.$store.commit('updateOrg', {
-          does_minor_repairs: value
-        });
-      }
-    },
-    does_rebuilding: {
-      get() {
-        return this.$store.state.publicModule.org.does_rebuilding;
-      },
-      set(value) {
-        this.$store.commit('updateOrg', {
-          does_rebuilding: value
-        });
-      }
-    },
-    does_coordination: {
-      get() {
-        return this.$store.state.publicModule.org.does_coordination;
-      },
-      set(value) {
-        this.$store.commit('updateOrg', {
-          does_coordination: value
-        });
-      }
-    },
-    government: {
-      get() {
-        return this.$store.state.publicModule.org.government;
-      },
-      set(value) {
-        this.$store.commit('updateOrg', {
-          government: value
-        });
-      }
-    },
-    does_other_activity: {
-      get() {
-        return this.$store.state.publicModule.org.does_other_activity;
-      },
-      set(value) {
-        this.$store.commit('updateOrg', {
-          does_other_activity: value
-        });
-      }
-    },
-    not_an_org: {
-      get() {
-        return this.$store.state.publicModule.org.not_an_org;
-      },
-      set(value) {
-        this.$store.commit('updateOrg', {
-          not_an_org: value
-        });
-      }
-    },
-    where_are_you_working: {
-      get() {
-        return this.$store.state.publicModule.org.where_are_you_working;
-      },
-      set(value) {
-        this.$store.commit('updateOrg', {
-          where_are_you_working: value
-        });
-      }
-    },
-    publishable: {
-      get() {
-        return this.$store.state.publicModule.org.publishable;
-      },
-      set(value) {
-        this.$store.commit('updateOrg', {
-          publishable: value
-        });
-      }
-    },
-<<<<<<< HEAD
     methods: {
       ...mapActions(['postOrganization']),
       signUp() {
         this.validateForm();
-        this.$store.dispatch('postOrganization');
-=======
-    accepted_terms: {
-      get() {
-        return this.$store.state.publicModule.org.accepted_terms;
->>>>>>> 4f491ce6
-      },
-      set(value) {
-        this.$store.commit('updateOrg', {
-          accepted_terms: value
-        });
-      }
-    }
-  },
-  mounted() {
-    this.$store.dispatch('getParticipatingEvents');
-  },
-  methods: {
-    ...mapActions(['postOrganization']),
-    signUp() {
-      this.validateForm();
-      this.$store.dispatch('postOrganization').then((result) => {
+        this.$store.dispatch('postOrganization').then((result) => {
           this.$notify({
             type: 'success',
             group: 'core',
@@ -525,7 +494,7 @@
             speed: 1000,
             duration: 3000
           });
-      }, (error) => {
+        }, (error) => {
           this.$notify({
             type: 'error',
             group: 'core',
@@ -536,13 +505,13 @@
             speed: 1000,
             duration: 3000
           });
-      });
+        });
+      },
+      validateForm() {
+        if (!isNaN(this.name)) {
+          this.orgFormErrors.name = true;
+        }
+      }
     },
-    validateForm() {
-      if (!isNaN(this.name)) {
-        this.orgFormErrors.name = true;
-      }
-    }
-  },
-}
+  }
 </script>