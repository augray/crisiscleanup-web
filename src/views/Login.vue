--- conflicted
+++ resolved
@@ -52,31 +52,6 @@
         password: '',
         loginTriggered: false
       }
-<<<<<<< HEAD
-      return 'valid'
-    }
-  },
-  methods: {
-    login() {
-        this.$notify({
-          group: 'foo',
-          title: 'Attempting to login',
-          text: 'Logging in',
-          position: 'top left',
-          width: 500
-        });
-      // this.loginTriggered = true;
-      this.$store.commit('auth/setLoginErrors', {hasError: null, alpha: 2});
-      const user = {
-        email: this.email,
-        password: this.password
-      };
-
-      this.$store.dispatch('auth/login', { user }).then(() => {
-        this.$router.push({path: '/worker/dashboard'});
-      }, (error) => {
-      });
-=======
     },
     components: {
 
@@ -130,7 +105,6 @@
           }, 1000);
         });
       }
->>>>>>> 4f491ce6
     }
   }
 </script>
