<template>
  <div class="app">
<<<<<<< HEAD
    <notifications group="foo" />
=======
    <notifications group="core" />
>>>>>>> 4f491ce6
    <AppHeader/>
    <div class="app-body">
      <Sidebar :navItems="nav"/>
      <main class="main">
        <div v-bind:class="viewWrapperClasses">
          <router-view v-bind:class="routerClasses"></router-view>
        </div>
      </main>
      <AppAside/>
    </div>
  </div>
</template>

<script>
  import nav from '../_nav'
  import {Header as AppHeader, Sidebar, Aside as AppAside, Footer as AppFooter, Breadcrumb} from '../components/'
  import DashboardEventHub from "@/events/DashboardEventHub";

  export default {
    name: 'full',
    components: {
      AppHeader,
      Sidebar,
      AppAside,
      AppFooter,
      Breadcrumb
    },
    data() {
      return {
        nav: nav.items
      }
    },
    mounted() {
      DashboardEventHub.$on('open-aside', (e) => {
        // document.body.classList.toggle('aside-menu-hidden')
      });
      DashboardEventHub.$on('close-aside', (e) => {
        // document.body.classList.toggle('aside-menu-hidden')
      });
    },

    computed: {
      name() {
        let r = this.$route.name
        return r
      },
      list() {
        return this.$route.matched
      },
      viewWrapperClasses() {
        if (this.$route.name === 'WorkerMap') {
          return {
            'fullsize-map': true
          }
        }
        return {
          'container-fluid': true,
          'quick-dash': true
        }
      },
      routerClasses() {
        if (this.$route.name === 'WorkerMap') {
          return {
            'fullsize-map': true
          }
        }
        return {}
      }
    }
  }
</script>
<style>
  .quick-dash {
    margin-top: 20px;

  }
</style><|MERGE_RESOLUTION|>--- conflicted
+++ resolved
@@ -1,10 +1,6 @@
 <template>
   <div class="app">
-<<<<<<< HEAD
-    <notifications group="foo" />
-=======
     <notifications group="core" />
->>>>>>> 4f491ce6
     <AppHeader/>
     <div class="app-body">
       <Sidebar :navItems="nav"/>
