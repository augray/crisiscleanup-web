--- conflicted
+++ resolved
@@ -44,7 +44,7 @@
 
 ## Contribute
 
-We welcome all contributors! You can also join us on our Slack channels - https://crisiscleanup.slack.com
+We welcome all contributors! You can also join us on our Slack channel - https://crisiscleanup.slack.com
 
 ## Pre-reqs
 - Node 9.0.0
@@ -95,8 +95,6 @@
 9. `yarn install`
 10. `yarn run dev` (It will automatically load and launch a new browser tab)
 
-
-
 ## Full Setup (Windows)
 1. Ensure you have the Microsoft .NET framework 2.0 or greater installed. https://www.microsoft.com/en-us/download/details.aspx?id=55170
 2. Install chocolately
@@ -113,7 +111,6 @@
     2. See https://stackoverflow.com/a/33047257. Run `get-command python` to find the path, then run `npm config set python [PATH]\python.exe` to manually set the path. Delete `[PATH]/crisiscleanup-web/node_modules`, open a fresh administrative shell, `cd [PATH]/crisiscleanup-web`, and try `yarn install` again.
 9. `yarn run dev` (It will automatically load and launch a new browser tab)
 10. `Ctrl+c` to kill the local server when done. Note: Powershell has a bug where `Ctrl+c` does not work. Try a regular administrative shell. (see https://stackoverflow.com/questions/42039231/ctrl-c-for-quitting-python-in-powershell-now-not-working)
-<<<<<<< HEAD
 
 ## Technologies
 Familiarity with these technologies will help you be a productive contributor:
@@ -140,5 +137,3 @@
 	- Kubernetes / Helm
 	- Kong API Gateway / Nginx
 	- Google Cloud Platform (GCE, GKE, Load Balancer, Container Registry/Builder, Storage, etc.)
-=======
->>>>>>> 2aca0f6a
