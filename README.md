--- conflicted
+++ resolved
@@ -50,23 +50,17 @@
 9. `yarn install`
 10. `yarn run dev` (It will automatically load and launch a new browser tab)
 
+
+
 ## Full Setup (Windows)
-<<<<<<< HEAD
-1. `choco install nodejs-lts` (requires that chocolately already been installed and configured)
-2. `choco install yarn --version 1.3.2` (requires that chocolately already been installed and configured)
-3. `choco install python2`
-4. Clone `git@github.com:tsanders/crisiscleanup-web.git`
-5. `cd crisiscleanup3-web`
-6. `yarn install`
-7. `yarn run dev` (It will automatically load and launch a new browser tab)
-=======
-0.1 Open an administrator command prompt (https://technet.microsoft.com/en-us/library/cc947813(v=ws.10).aspx)
-0.2 Install choco as administrator `@"%SystemRoot%\System32\WindowsPowerShell\v1.0\powershell.exe" -NoProfile -InputFormat None -ExecutionPolicy Bypass -Command "iex ((New-Object System.Net.WebClient).DownloadString('https://chocolatey.org/install.ps1'))" && SET "PATH=%PATH%;%ALLUSERSPROFILE%\chocolatey\bin"` https://chocolatey.org/install
-1. `choco install yarn --version 1.3.2` (requires that chocolately already been installed and configured)
-2. `choco install python2`
-3. Clone `git@github.com:tsanders/crisiscleanup-web.git`
-4. `cd crisiscleanup3-web`
-5. `yarn install`
-6. `yarn run dev` (It will automatically load and launch a new browser tab)
-7. If you run into a `node.js` error, run, `choco install nodejs --version 9.0.0`, reboot, and repeat #6.
->>>>>>> 56043d0d
+1. Install chocolately
+    1. Open an administrator command prompt (https://technet.microsoft.com/en-us/library/cc947813(v=ws.10).aspx)
+    2. Install choco as administrator `@"%SystemRoot%\System32\WindowsPowerShell\v1.0\powershell.exe" -NoProfile -InputFormat None -ExecutionPolicy Bypass -Command "iex ((New-Object System.Net.WebClient).DownloadString('https://chocolatey.org/install.ps1'))" && SET "PATH=%PATH%;%ALLUSERSPROFILE%\chocolatey\bin"` 
+    3. More info: https://chocolatey.org/install
+2. `choco install nodejs-lts` (requires that chocolately already been installed and configured)
+3. `choco install yarn --version 1.3.2` (requires that chocolately already been installed and configured)
+4. `choco install python2`
+5. Clone `git@github.com:tsanders/crisiscleanup-web.git`
+6. `cd crisiscleanup3-web`
+7. `yarn install`
+8. `yarn run dev` (It will automatically load and launch a new browser tab)
